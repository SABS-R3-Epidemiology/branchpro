--- conflicted
+++ resolved
@@ -59,9 +59,9 @@
     In the branching process model, we track the number of cases
     registered each day, I_t, also known as the "incidence" at time t.
 
-    The incidence at time t is a random variable distributed according to
-    a Poisson distribution with a mean that depends on previous number of
-    cases, according to the following formula:
+    The incidence at time t is modelled by a random variable distributed
+    according to a Poisson distribution with a mean that depends on previous
+    number of cases, according to the following formula:
 
     .. math::
         E(I_{t}^{\text(local)}|I_0, I_1, \dots I_{t-1}, w_{s}, R_{t}) =
@@ -97,8 +97,8 @@
         super(BranchProModel, self).__init__()
 
         if np.asarray(serial_interval).ndim != 1:
-            raise ValueError('Serial interval values storage format \
-                must be 1-dimensional')
+            raise ValueError(
+                'Serial interval values storage format must be 1-dimensional')
         if np.sum(serial_interval) <= 0:
             raise ValueError('Sum of serial interval values must be > 0.')
         if not isinstance(initial_r, (int, float)):
@@ -222,7 +222,7 @@
 
         Parameters
         ----------
-        t: time at which we wish to compute the expected number of cases
+        t: evaluation time
         incidences: sequence of incidence numbers
         last_time: total evaluation and simulation time for the R_t profile.
 
@@ -256,111 +256,6 @@
             value appears in ``times``.
 
         """
-<<<<<<< HEAD
-        if np.asarray(times).ndim != 1:
-            raise ValueError('Chosen times storage format \
-                must be 1-dimensional')
-        if np.any(np.asarray(times) < 0):
-            raise ValueError('Times can not be negative.')
-        if np.any(np.asarray(times)[:-1] >= np.asarray(times)[1:]):
-            raise ValueError('Times must be increasing.')
-
-=======
-        raise NotImplementedError
-
-#
-# BranchProModel Class
-#
-
-
-class BranchProModel(ForwardModel):
-    r"""BranchProModel Class:
-    Class for the models following a Branching Processes behaviour.
-    It inherits from the `ForwardModel`` class.
-
-    In the branching process model, we track the number of cases
-    registered each day, I_t, also known as the "incidence" at time t.
-
-    The incidence at time t is modelled by a random variable distributed
-    according to a Poisson distribution with a mean that depends on previous
-    number of cases, according to the following formula:
-
-    .. math::
-        E(I_{t}^{\text(local)}|I_0, I_1, \dots I_{t-1}, w_{s}, R_{t}) =
-            R_{t}\sum_{s=1}^{t}I_{t-s}w_{s}
-
-    Parameters
-    ----------
-    initial_r
-        (numeric) Value of the reproduction number at the beginning
-        of the epidemic
-    serial_interval:
-        (list) Unnormalised probability distribution of that the recipient
-        first displays symptoms s days after the infector first displays
-        symptoms
-
-    Methods
-    -------
-    simulate: return model output for specified parameters and times.
-    _normalised_daily_mean: (Private) returns the expected number of new cases
-        at time t
-    """
-
-    def __init__(self, initial_r, serial_interval):
-        super(BranchProModel, self).__init__()
-
-        if np.asarray(serial_interval).ndim != 1:
-            raise ValueError(
-                'Serial interval values storage format must be 1-dimensional')
-        if np.sum(serial_interval) <= 0:
-            raise ValueError('Sum of serial interval values must be > 0')
-        if not isinstance(initial_r, (int, float)):
-            raise TypeError('Value of R must be integer or float')
-
-        self._serial_interval = np.asarray(serial_interval)[::-1]
-        self._initial_r = initial_r
-        self._normalizing_const = np.sum(self._serial_interval)
-
-    def _normalised_daily_mean(
-            self, t, incidences):
-        """
-        Computes expected number of new cases at time t, using previous
-        incidences and serial intevals.
-
-        Parameters
-        ----------
-        t: evaluation time
-        incidences: sequence of incidence numbers
-        """
-        if t > len(self._serial_interval):
-            start_date = t - len(self._serial_interval)
-            mean = self._initial_r * (
-                np.sum(incidences[start_date:t] * self._serial_interval) /
-                self._normalizing_const)
-            return mean
-
-        mean = self._initial_r * (
-            np.sum(incidences[:t] * self._serial_interval[-t:]) /
-            self._normalizing_const)
-        return mean
-
-    def simulate(self, parameters, times):
-        """
-        Runs a forward simulation with the given ``parameters`` and returns a
-        time-series with incidence numbers corresponding to the given ``times``
-        .
-
-        Parameters
-        ----------
-        parameters
-            Initial number of cases.
-        times
-            The times at which to evaluate. Must be an ordered sequence,
-            without duplicates, and without negative values.
-            All simulations are started at time 0, regardless of whether this
-            value appears in ``times``.
-        """
->>>>>>> 3b3a4508
         initial_cond = parameters
 
         # Initialise list of number of cases per unit time
@@ -375,7 +270,6 @@
         # Compute normalised daily means for full timespan
         # and draw samples for the incidences
         for t in simulation_times:
-<<<<<<< HEAD
             norm_daily_mean = self._normalised_daily_mean(
                 t, incidences, last_time_point)
             incidences[t] = np.random.poisson(lam=norm_daily_mean, size=1)
@@ -385,11 +279,4 @@
 
 
 branch_model_1 = BranchProModel(2, np.array([1, 2, 3, 2, 1]))
-print(branch_model_1._reproduction_num(1))
-=======
-            norm_daily_mean = self._normalised_daily_mean(t, incidences)
-            incidences[t] = np.random.poisson(lam=norm_daily_mean, size=1)
-
-        mask = np.in1d(np.append(np.asarray(0), simulation_times), times)
-        return incidences[mask]
->>>>>>> 3b3a4508
+print(branch_model_1._reproduction_num(1))