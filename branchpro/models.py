--- conflicted
+++ resolved
@@ -88,13 +88,8 @@
         super(BranchProModel, self).__init__()
 
         if np.asarray(serial_interval).ndim != 1:
-<<<<<<< HEAD
-            raise ValueError('Serial interval values storage format \
-                must be 1-dimensional')
-=======
             raise ValueError(
                 'Serial interval values storage format must be 1-dimensional')
->>>>>>> 3b3a4508
         if np.sum(serial_interval) <= 0:
             raise ValueError('Sum of serial interval values must be > 0.')
         if not isinstance(initial_r, (int, float)):
@@ -104,7 +99,6 @@
         self._initial_r = initial_r
         self._normalizing_const = np.sum(self._serial_interval)
 
-    @property
     def get_serial_intevals(self):
         """
         Returns serial intevals for the model.
@@ -167,13 +161,6 @@
             All simulations are started at time 0, regardless of whether this
             value appears in ``times``.
         """
-<<<<<<< HEAD
-        if np.asarray(times).ndim != 1:
-            raise ValueError('Chosen times storage format \
-                must be 1-dimensional')
-
-=======
->>>>>>> 3b3a4508
         initial_cond = parameters
 
         # Initialise list of number of cases per unit time
