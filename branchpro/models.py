--- conflicted
+++ resolved
@@ -50,21 +50,6 @@
 
 
 class BranchProModel(ForwardModel):
-<<<<<<< HEAD
-    """BranchProModel Class:
-    Class for the models following a Branching Processes behaviour.
-    It inherits from the `ForwardModel`` class.
-
-    Parameters
-    ----------
-    initial_r
-        (numeric) Value of the recombination number at the beginning
-        of the epidemic.
-    serial_interval:
-        (list) Unnormalised probability distribution of that the recipient
-        first displays symptoms s days after the infector first displays
-        symptoms.
-=======
     r"""BranchProModel Class:
     Class for the models following a Branching Processes behaviour.
     It inherits from the `ForwardModel`` class.
@@ -88,45 +73,30 @@
     serial_interval:
         (list) Unnormalised probability distribution of that the recipient
         first displays symptoms s days after the infector first displays
-        symptoms
->>>>>>> fb594999
+        symptoms.
 
     Methods
     -------
     simulate: return model output for specified parameters and times.
     _normalised_daily_mean: (Private) returns the expected number of new cases
-<<<<<<< HEAD
         at time t.
-=======
-        at time t
->>>>>>> fb594999
     """
 
     def __init__(self, initial_r, serial_interval):
         super(BranchProModel, self).__init__()
 
-<<<<<<< HEAD
-        if not isinstance(serial_interval, list):
-            raise TypeError('Serial interval values must be in a list format.')
+        if not isinstance(serial_interval, (list, np.ndarray)):
+            raise TypeError('Serial interval values must be in a list or numpy \
+                array format')
         if np.sum(serial_interval) <= 0:
             raise ValueError('Sum of serial interval values must be > 0.')
         if not isinstance(initial_r, (int, float)):
             raise TypeError('Value of R must be integer or float.')
-=======
-        if not isinstance(serial_interval, (list, np.ndarray)):
-            raise TypeError('Serial interval values must be in a list or numpy \
-                array format')
-        if np.sum(serial_interval) <= 0:
-            raise ValueError('Sum of serial interval values must be > 0')
-        if not isinstance(initial_r, (int, float)):
-            raise TypeError('Value of R must be integer or float')
->>>>>>> fb594999
 
         self._serial_interval = np.asarray(serial_interval)[::-1]
         self._initial_r = initial_r
         self._normalizing_const = np.sum(self._serial_interval)
 
-<<<<<<< HEAD
     @property
     def get_serial_intevals(self):
         """
@@ -153,18 +123,6 @@
     def _normalised_daily_mean(
             self, t, incidences):
         """
-        Computes xpected number of new cases at time t, using previous
-        incidences data and serial intevals.
-
-        Parameters
-        ----------
-        t: time at which we wish to compute the expected number of cases.
-        incidences: the matrix of all number of cases per time unit recorded
-            by time t.
-=======
-    def _normalised_daily_mean(
-            self, t, incidences):
-        """
         Computes expected number of new cases at time t, using previous
         incidences and serial intevals.
 
@@ -172,7 +130,6 @@
         ----------
         t: time at which we wish to compute the expected number of cases
         incidences: sequence of incidence numbers
->>>>>>> fb594999
         """
         if t > len(self._serial_interval):
             start_date = t - len(self._serial_interval)
@@ -189,12 +146,8 @@
     def simulate(self, parameters, times):
         """
         Runs a forward simulation with the given ``parameters`` and returns a
-<<<<<<< HEAD
-        time-series with data points corresponding to the given ``times``.
-=======
         time-series with incidence numbers corresponding to the given ``times``
         .
->>>>>>> fb594999
 
         Parameters
         ----------
@@ -206,14 +159,9 @@
             All simulations are started at time 0, regardless of whether this
             value appears in ``times``.
         """
-<<<<<<< HEAD
-        if not isinstance(times, list):
-            raise TypeError('Chosen times must be in a list format.')
-=======
         if not isinstance(times, (list, np.ndarray)):
             raise TypeError('Chosen times must be in a list or \
                 numpy array format')
->>>>>>> fb594999
 
         initial_cond = parameters
 
