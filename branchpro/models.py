--- conflicted
+++ resolved
@@ -88,12 +88,6 @@
     update_serial_intervals: updates serial intervals for the model.
     set_r_profile: creates a new R_t profile for the model.
 
-<<<<<<< HEAD
-    Always apply method set_r_profile before calling
-    :meth:`BranchProModel.simulate` for a change of R_t profile!
-
-=======
->>>>>>> dd225e28
     """
 
     def __init__(self, initial_r, serial_interval):
