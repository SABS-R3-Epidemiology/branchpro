--- conflicted
+++ resolved
@@ -6,13 +6,9 @@
 #
 
 import unittest
-<<<<<<< HEAD
-=======
 
->>>>>>> d13ac918
 import numpy as np
 import numpy.testing as npt
-import branchpro as bp
 
 import branchpro as bp
 
@@ -46,13 +42,14 @@
 
     def test_get_serial_intevals(self):
         br_model = bp.BranchProModel(0, [1, 2])
-        npt.assert_array_equal(br_model.get_serial_intevals, np.array([1, 2]))
+        npt.assert_array_equal(
+            br_model.get_serial_intevals(), np.array([1, 2]))
 
     def test_update_serial_intevals(self):
         br_model = bp.BranchProModel(0, [1, 2])
         br_model.update_serial_intevals([1, 3, 2])
         npt.assert_array_equal(
-                                br_model.get_serial_intevals,
+                                br_model.get_serial_intevals(),
                                 np.array([1, 3, 2])
                                 )
 
