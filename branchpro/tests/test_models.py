--- conflicted
+++ resolved
@@ -8,10 +8,7 @@
 import unittest
 import branchpro as bp
 import numpy as np
-<<<<<<< HEAD
 import numpy.testing as npt
-=======
->>>>>>> fb594999
 
 
 class TestForwardModelClass(unittest.TestCase):
@@ -32,14 +29,6 @@
     Test the 'BranchProModel' class.
     """
     def test__init__(self):
-<<<<<<< HEAD
-        branch_model = bp.BranchProModel(0, [1])
-        self.assertEqual(branch_model._serial_interval, np.array([1]))
-        self.assertEqual(branch_model._initial_r, 0)
-        self.assertEqual(branch_model._normalizing_const, 1)
-
-=======
->>>>>>> fb594999
         with self.assertRaises(ValueError):
             bp.BranchProModel(0, [0])
 
@@ -49,7 +38,6 @@
         with self.assertRaises(TypeError):
             bp.BranchProModel(0, 1)
 
-<<<<<<< HEAD
     def test_get_serial_intevals(self):
         br_model = bp.BranchProModel(0, [1, 2])
         npt.assert_array_equal(br_model.get_serial_intevals, np.array([1, 2]))
@@ -66,17 +54,6 @@
             br_model.update_serial_intevals((1, 3, 2))
 
     def test_simulate(self):
-        branch_model_1 = bp.BranchProModel(2, [1, 2, 3, 2, 1])
-        simulated_sample_model_1 = branch_model_1.simulate(1, [2, 4])
-        new_simulated_sample_model_1 = branch_model_1.simulate(1, [0, 2, 4])
-        self.assertEqual(len(simulated_sample_model_1), 2)
-        self.assertEqual(len(new_simulated_sample_model_1), 3)
-
-        branch_model_2 = bp.BranchProModel(2, [1, 2, 3, 2, 1])
-        simulated_sample_model_2 = branch_model_2.simulate(1, [2, 4, 7])
-        self.assertEqual(len(simulated_sample_model_2), 3)
-=======
-    def test_simulate(self):
         branch_model_1 = bp.BranchProModel(2, np.array([1, 2, 3, 2, 1]))
         simulated_sample_model_1 = branch_model_1.simulate(1, np.array([2, 4]))
         new_simulated_sample_model_1 = branch_model_1.simulate(1, [0, 2, 4])
@@ -86,7 +63,6 @@
         branch_model_2 = bp.BranchProModel(2, [1, 2, 3, 2, 1])
         simulated_sample_model_2 = branch_model_2.simulate(1, [2, 4, 7])
         self.assertEqual(simulated_sample_model_2.shape, (3,))
->>>>>>> fb594999
 
         with self.assertRaises(TypeError):
             branch_model_1.simulate(2, (1))