--- conflicted
+++ resolved
@@ -42,15 +42,6 @@
 
     def test_get_serial_intevals(self):
         br_model = bp.BranchProModel(0, [1, 2])
-<<<<<<< HEAD
-        npt.assert_array_equal(br_model.get_serial_intevals, np.array([1, 2]))
-
-    def test_update_serial_intevals(self):
-        br_model = bp.BranchProModel(0, [1, 2])
-        br_model.update_serial_intevals([1, 3, 2])
-        npt.assert_array_equal(
-                                br_model.get_serial_intevals,
-=======
         npt.assert_array_equal(
             br_model.get_serial_intevals(), np.array([1, 2]))
 
@@ -59,16 +50,11 @@
         br_model.set_serial_intevals([1, 3, 2])
         npt.assert_array_equal(
                                 br_model.get_serial_intevals(),
->>>>>>> 967a622b
                                 np.array([1, 3, 2])
                                 )
 
         with self.assertRaises(ValueError):
-<<<<<<< HEAD
-            br_model.update_serial_intevals((1))
-=======
             br_model.set_serial_intevals((1))
->>>>>>> 967a622b
 
     def test_simulate(self):
         branch_model_1 = bp.BranchProModel(2, np.array([1, 2, 3, 2, 1]))
