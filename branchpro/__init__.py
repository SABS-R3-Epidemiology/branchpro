--- conflicted
+++ resolved
@@ -1,19 +1,11 @@
 #
 # Root of the branchpro module.
-<<<<<<< HEAD
-# Provides access to all shared functionality (models, simu;ation, etc.).
-#
-# This file is part of BRANCHPRO (https://github.com/SABS-R3-Epidemiology/branchpro.git) which is  # noqa
-# released under the BSD 3-clause license. See accompanying LICENSE.md for
-# copyright notice and full license details.
-=======
 # Provides access to all shared functionality (models, simulation, etc.).
 #
 # This file is part of BRANCHPRO
 # (https://github.com/SABS-R3-Epidemiology/branchpro.git) which is released
 # under the BSD 3-clause license. See accompanying LICENSE.md for copyright
 # notice and full license details.
->>>>>>> a961abcb
 #
 """branchpro is a Branching Processes modelling library.
 It contains functionality for modelling, simulating, and visualising the
@@ -24,8 +16,4 @@
 from .version_info import VERSION_INT, VERSION  # noqa
 
 # Import main classes
-<<<<<<< HEAD
-from .simulation import SimulationController    # noqa
-=======
-from .models import ForwardModel, BranchProModel    # noqa
->>>>>>> a961abcb
+from .models import ForwardModel, BranchProModel    # noqa